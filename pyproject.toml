--- conflicted
+++ resolved
@@ -13,13 +13,10 @@
 ]
 description = "Plans and behaviours specific to the i22 beamline at DiamondLightSource."
 dependencies = [
-<<<<<<< HEAD
     "bluesky",
     "dls_dodal @ git+https://github.com/DiamondLightSource/dodal.git@directory_provider",
     "dls_bluesky_core @ git+https://github.com/DiamondLightSource/dls-bluesky-core.git@i22_functions",
     "ophyd_async @ git+https://github.com/bluesky/ophyd-async.git@add-detector-logic",
-=======
->>>>>>> 1b53d9b7
 ] # Add project dependencies here, e.g. ["click", "numpy"]
 dynamic = ["version"]
 license.file = "LICENSE"
