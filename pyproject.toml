[build-system]
requires = ["setuptools>=64", "setuptools_scm[toml]>=6.2"]
build-backend = "setuptools.build_meta"

[project]
name = "i22-bluesky"
classifiers = [
    "Development Status :: 3 - Alpha",
    "License :: OSI Approved :: Apache Software License",
    "Programming Language :: Python :: 3.10",
    "Programming Language :: Python :: 3.11",
]
description = "Plans and behaviours specific to the i22 beamline at DiamondLightSource."
<<<<<<< HEAD
dependencies = ["dls_dodal>=1.31", "numpy", "pydantic>=2.0", "ophyd_async>=0.6"]
=======
dependencies = [
    "dls_dodal>=1.32",
    "ophyd_async>=0.6,<0.7",
    "numpy",
    "pydantic>=2.0",
] # Add project dependencies here, e.g. ["click", "numpy"]
>>>>>>> d3ff774f
dynamic = ["version"]
license.file = "LICENSE"
readme = "README.md"
requires-python = ">=3.10"

[project.optional-dependencies]
dev = [
    "copier",
    "mypy",
    "pipdeptree",
    "pre-commit",
    "pytest",
    "pytest-cov",
    "ruff",
    "tox-direct",
    "types-mock",
]

[project.scripts]
i22-bluesky = "i22_bluesky.__main__:main"

[project.urls]
GitHub = "https://github.com/DiamondLightSource/i22-bluesky"

[[project.authors]] # Further authors may be added by duplicating this section
email = "stanislaw.malinowski@diamond.ac.uk"
name = "Malinowski, Stanisław (DLSLtd,RAL,LSCI)"
[[project.authors]]
email = "joseph.ware@diamond.ac.uk"
name = "Ware, Joseph (DLSLtd,RAL,LSCI)"

[tool.setuptools_scm]
write_to = "src/i22_bluesky/_version.py"

[tool.mypy]
ignore_missing_imports = true # Ignore missing stubs in imported modules

[tool.pytest.ini_options]
# Run pytest with all our checkers, and don't spam us with massive tracebacks on error
addopts = """
    --tb=native -vv
    """
# https://iscinumpy.gitlab.io/post/bound-version-constraints/#watch-for-warnings
filterwarnings = "error"
# Doctest python code in docs, python code in src docstrings, test functions in tests
testpaths = "docs src tests"

[tool.coverage.run]
data_file = "/tmp/i22_bluesky.coverage"

[tool.coverage.paths]
# Tests are run from installed location, map back to the src directory
source = ["src", "**/site-packages/"]

# tox must currently be configured via an embedded ini string
# See: https://github.com/tox-dev/tox/issues/999
[tool.tox]
legacy_tox_ini = """
[tox]
skipsdist=True

[testenv:{pre-commit,type-checking,tests}]
# Don't create a virtualenv for the command, requires tox-direct plugin
direct = True
passenv = *
allowlist_externals =
    pytest
    pre-commit
    mypy
commands =
    pre-commit: pre-commit run --all-files --show-diff-on-failure {posargs}
    type-checking: mypy src tests {posargs}
    tests: pytest --cov=i22_bluesky --cov-report term --cov-report xml:cov.xml {posargs}
"""

[tool.ruff]
src = ["src", "tests"]
line-length = 88
lint.select = [
    "B",    # flake8-bugbear - https://docs.astral.sh/ruff/rules/#flake8-bugbear-b
    "C4",   # flake8-comprehensions - https://docs.astral.sh/ruff/rules/#flake8-comprehensions-c4
    "E",    # pycodestyle errors - https://docs.astral.sh/ruff/rules/#error-e
    "F",    # pyflakes rules - https://docs.astral.sh/ruff/rules/#pyflakes-f
    "W",    # pycodestyle warnings - https://docs.astral.sh/ruff/rules/#warning-w
    "I",    # isort - https://docs.astral.sh/ruff/rules/#isort-i
    "UP",   # pyupgrade - https://docs.astral.sh/ruff/rules/#pyupgrade-up
    "I001", # isort
    "SLF",  # self - https://docs.astral.sh/ruff/settings/#lintflake8-self
]<|MERGE_RESOLUTION|>--- conflicted
+++ resolved
@@ -11,16 +11,12 @@
     "Programming Language :: Python :: 3.11",
 ]
 description = "Plans and behaviours specific to the i22 beamline at DiamondLightSource."
-<<<<<<< HEAD
-dependencies = ["dls_dodal>=1.31", "numpy", "pydantic>=2.0", "ophyd_async>=0.6"]
-=======
 dependencies = [
     "dls_dodal>=1.32",
     "ophyd_async>=0.6,<0.7",
     "numpy",
     "pydantic>=2.0",
-] # Add project dependencies here, e.g. ["click", "numpy"]
->>>>>>> d3ff774f
+]
 dynamic = ["version"]
 license.file = "LICENSE"
 readme = "README.md"
